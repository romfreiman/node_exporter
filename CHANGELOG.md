## master / unreleased

* [CHANGE]
* [FEATURE]
* [ENHANCEMENT]
* [BUGFIX]

<<<<<<< HEAD
=======
## 1.7.0 / 2023-11-11

* [FEATURE] Add ZFS freebsd per dataset stats #2753
* [FEATURE] Add cpu vulnerabilities reporting from sysfs #2721
* [ENHANCEMENT] Parallelize stat calls in Linux filesystem collector #1772
* [ENHANCEMENT] Add missing linkspeeds to ethtool collector 2711
* [ENHANCEMENT] Add CPU MHz as the value for `node_cpu_info` metric #2778
* [ENHANCEMENT] Improve qdisc collector performance #2779
* [ENHANCEMENT] Add include and exclude filter for hwmon collector #2699
* [ENHANCEMENT] Optionally fetch ARP stats via rtnetlink instead of procfs #2777
* [BUFFIX] Fix ZFS arcstats on FreeBSD 14.0+ 2754
* [BUGFIX] Fallback to 32-bit stats in netdev #2757
* [BUGFIX] Close btrfs.FS handle after use #2780
* [BUGFIX] Move RO status before error return #2807
* [BUFFIX] Fix `promhttp_metric_handler_errors_total` being always active #2808
* [BUGFIX] Fix nfsd v4 index miss #2824

>>>>>>> 7333465a
## 1.6.1 / 2023-06-17

Rebuild with latest Go compiler bugfix release.

## 1.6.0 / 2023-05-27

* [CHANGE] Fix cpustat when some cpus are offline #2318
* [CHANGE] Remove metrics of offline CPUs in CPU collector #2605
* [CHANGE] Deprecate ntp collector #2603
* [CHANGE] Remove bcache `cache_readaheads_totals` metrics #2583
* [CHANGE] Deprecate supervisord collector #2685
* [FEATURE] Enable uname collector on NetBSD #2559
* [FEATURE] NetBSD support for the meminfo collector #2570
* [FEATURE] NetBSD support for CPU collector #2626
* [FEATURE] Add FreeBSD collector for netisr subsystem #2668
* [FEATURE] Add softirqs collector #2669
* [ENHANCEMENT] Add suspended as a `node_zfs_zpool_state` #2449
* [ENHANCEMENT] Add administrative state of Linux network interfaces #2515
* [ENHANCEMENT] Log current value of GOMAXPROCS #2537
* [ENHANCEMENT] Add profiler options for perf collector #2542
* [ENHANCEMENT] Allow root path as metrics path #2590
* [ENHANCEMENT] Add cpu frequency governor metrics #2569
* [ENHANCEMENT] Add new landing page #2622
* [ENHANCEMENT] Reduce privileges needed for btrfs device stats #2634
* [ENHANCEMENT] Add ZFS `memory_available_bytes` #2687
* [ENHANCEMENT] Use `SCSI_IDENT_SERIAL` as serial in diskstats #2612
* [ENHANCEMENT] Read missing from netlink netclass attributes from sysfs #2669
* [BUGFIX] perf: fixes for automatically detecting the correct tracefs mountpoints #2553
* [BUGFIX] Fix `thermal_zone` collector noise #2554
* [BUGFIX] Fix a problem fetching the user wire count on FreeBSD #2584
* [BUGFIX] interrupts: Fix fields on linux aarch64 #2631
* [BUGFIX] Remove metrics of offline CPUs in CPU collector #2605
* [BUGFIX] Fix OpenBSD filesystem collector string parsing #2637
* [BUGFIX] Fix bad reporting of `node_cpu_seconds_total` in OpenBSD #2663

## 1.5.0 / 2022-11-29

NOTE: This changes the Go runtime "GOMAXPROCS" to 1. This is done to limit the
  concurrency of the exporter to 1 CPU thread at a time in order to avoid a
  race condition problem in the Linux kernel (#2500) and parallel IO issues
  on nodes with high numbers of CPUs/CPU threads (#1880).

NOTE: A command line arg has been changed from `--web.config` to `--web.config.file`.

* [CHANGE] Default GOMAXPROCS to 1 #2530
* [FEATURE] Add multiple listeners and systemd socket listener activation #2393
* [ENHANCEMENT] Add RTNL version of netclass collector #2492, #2528
* [BUGFIX] Fix diskstats exclude flags #2487
* [BUGFIX] Bump go/x/crypt and go/x/net #2488
* [BUGFIX] Fix hwmon label sanitizer #2504
* [BUGFIX] Use native endianness when encoding InetDiagMsg #2508
* [BUGFIX] Fix btrfs device stats always being zero #2516
* [BUGFIX] Security: Update exporter-toolkit (CVE-2022-46146) #2531

## 1.4.1 / 2022-11-29

* [BUGFIX] Fix diskstats exclude flags #2487
* [BUGFIX] Security: Update go/x/crypto and go/x/net (CVE-2022-27191 CVE-2022-27664) #2488
* [BUGFIX] Security: Update exporter-toolkit (CVE-2022-46146) #2531

## 1.4.0 / 2022-09-24

* [CHANGE] Merge metrics descriptions in textfile collector #2475
* [FEATURE] [node-mixin] Add darwin dashboard to mixin #2351
* [FEATURE] Add "isolated" metric on cpu collector on linux #2251
* [FEATURE] Add cgroup summary collector #2408
* [FEATURE] Add selinux collector #2205
* [FEATURE] Add slab info collector #2376
* [FEATURE] Add sysctl collector #2425
* [FEATURE] Also track the CPU Spin time for OpenBSD systems #1971
* [FEATURE] Add support for MacOS version #2471
* [ENHANCEMENT] [node-mixin] Add missing selectors #2426
* [ENHANCEMENT] [node-mixin] Change current datasource to grafana's default #2281
* [ENHANCEMENT] [node-mixin] Change disk graph to disk table #2364
* [ENHANCEMENT] [node-mixin] Change io time units to %util #2375
* [ENHANCEMENT] Ad user_wired_bytes and laundry_bytes on *bsd #2266
* [ENHANCEMENT] Add additional vm_stat memory metrics for darwin #2240
* [ENHANCEMENT] Add device filter flags to arp collector #2254
* [ENHANCEMENT] Add diskstats include and exclude device flags #2417
* [ENHANCEMENT] Add node_softirqs_total metric #2221
* [ENHANCEMENT] Add rapl zone name label option #2401
* [ENHANCEMENT] Add slabinfo collector #1799
* [ENHANCEMENT] Allow user to select port on NTP server to query #2270
* [ENHANCEMENT] collector/diskstats: Add labels and metrics from udev #2404
* [ENHANCEMENT] Enable builds against older macOS SDK #2327
* [ENHANCEMENT] qdisk-linux: Add exclude and include flags for interface name #2432
* [ENHANCEMENT] systemd: Expose systemd minor version #2282
* [ENHANCEMENT] Use netlink for tcpstat collector #2322
* [ENHANCEMENT] Use netlink to get netdev stats #2074
* [ENHANCEMENT] Add additional perf counters for stalled frontend/backend cycles #2191
* [ENHANCEMENT] Add btrfs device error stats #2193
* [BUGFIX] [node-mixin] Fix fsSpaceAvailableCriticalThreshold and fsSpaceAvailableWarning #2352
* [BUGFIX] Fix concurrency issue in ethtool collector #2289
* [BUGFIX] Fix concurrency issue in netdev collector #2267
* [BUGFIX] Fix diskstat reads and write metrics for disks with different sector sizes #2311
* [BUGFIX] Fix iostat on macos broken by deprecation warning #2292
* [BUGFIX] Fix NodeFileDescriptorLimit alerts #2340
* [BUGFIX] Sanitize rapl zone names #2299
* [BUGFIX] Add file descriptor close safely in test #2447
* [BUGFIX] Fix race condition in os_release.go #2454
* [BUGFIX] Skip ZFS IO metrics if their paths are missing #2451

## 1.3.1 / 2021-12-01

* [BUGFIX] Handle nil CPU thermal power status on M1 #2218
* [BUGFIX] bsd: Ignore filesystems flagged as MNT_IGNORE. #2227
* [BUGFIX] Sanitize UTF-8 in dmi collector #2229

## 1.3.0 / 2021-10-20

NOTE: In order to support globs in the textfile collector path, filenames exposed by
      `node_textfile_mtime_seconds` now contain the full path name.

* [CHANGE] Add path label to rapl collector #2146
* [CHANGE] Exclude filesystems under /run/credentials #2157
* [CHANGE] Add TCPTimeouts to netstat default filter #2189
* [FEATURE] Add lnstat collector for metrics from /proc/net/stat/ #1771
* [FEATURE] Add darwin powersupply collector #1777
* [FEATURE] Add support for monitoring GPUs on Linux #1998
* [FEATURE] Add Darwin thermal collector #2032
* [FEATURE] Add os release collector #2094
* [FEATURE] Add netdev.address-info collector #2105
* [FEATURE] Add clocksource metrics to time collector #2197
* [ENHANCEMENT] Support glob textfile collector directories #1985
* [ENHANCEMENT] ethtool: Expose node_ethtool_info metric #2080
* [ENHANCEMENT] Use include/exclude flags for ethtool filtering #2165
* [ENHANCEMENT] Add flag to disable guest CPU metrics #2123
* [ENHANCEMENT] Add DMI collector #2131
* [ENHANCEMENT] Add threads metrics to processes collector #2164
* [ENHANCEMENT] Reduce timer GC delays in the Linux filesystem collector #2169
* [ENHANCEMENT] Add TCPTimeouts to netstat default filter #2189
* [ENHANCEMENT] Use SysctlTimeval for boottime collector on BSD #2208
* [BUGFIX] ethtool: Sanitize metric names #2093
* [BUGFIX] Fix ethtool collector for multiple interfaces #2126
* [BUGFIX] Fix possible panic on macOS #2133
* [BUGFIX] Collect flag_info and bug_info only for one core #2156
* [BUGFIX] Prevent duplicate ethtool metric names #2187

## 1.2.2 / 2021-08-06

* [BUGFIX] Fix processes collector long int parsing #2112

## 1.2.1 / 2021-07-23

* [BUGFIX] Fix zoneinfo parsing prometheus/procfs#386
* [BUGFIX] Fix nvme collector log noise #2091
* [BUGFIX] Fix rapl collector log noise #2092

## 1.2.0 / 2021-07-15

NOTE: Ignoring invalid network speed will be the default in 2.x
NOTE: Filesystem collector flags have been renamed. `--collector.filesystem.ignored-mount-points` is now `--collector.filesystem.mount-points-exclude` and `--collector.filesystem.ignored-fs-types` is now `--collector.filesystem.fs-types-exclude`. The old flags will be removed in 2.x.

* [CHANGE] Rename filesystem collector flags to match other collectors #2012
* [CHANGE] Make node_exporter print usage to STDOUT #2039
* [FEATURE] Add conntrack statistics metrics #1155
* [FEATURE] Add ethtool stats collector #1832
* [FEATURE] Add flag to ignore network speed if it is unknown #1989
* [FEATURE] Add tapestats collector for Linux #2044
* [FEATURE] Add nvme collector #2062
* [ENHANCEMENT] Add ErrorLog plumbing to promhttp #1887
* [ENHANCEMENT] Add more Infiniband counters #2019
* [ENHANCEMENT] netclass: retrieve interface names and filter before parsing #2033
* [ENHANCEMENT] Add time zone offset metric #2060
* [BUGFIX] Handle errors from disabled PSI subsystem #1983
* [BUGFIX] Fix panic when using backwards compatible flags #2000
* [BUGFIX] Fix wrong value for OpenBSD memory buffer cache #2015
* [BUGFIX] Only initiate collectors once #2048
* [BUGFIX] Handle small backwards jumps in CPU idle #2067

## 1.1.2 / 2021-03-05

* [BUGFIX] Handle errors from disabled PSI subsystem #1983
* [BUGFIX] Sanitize strings from /sys/class/power_supply #1984
* [BUGFIX] Silence missing netclass errors #1986

## 1.1.1 / 2021-02-12

* [BUGFIX] Fix ineffassign issue #1957
* [BUGFIX] Fix some noisy log lines #1962

## 1.1.0 / 2021-02-05

NOTE: We have improved some of the flag naming conventions (PR #1743). The old names are
      deprecated and will be removed in 2.0. They will continue to work for backwards
      compatibility.

* [CHANGE] Improve filter flag names #1743
* [CHANGE] Add btrfs and powersupplyclass to list of exporters enabled by default #1897
* [FEATURE] Add fibre channel collector #1786
* [FEATURE] Expose cpu bugs and flags as info metrics. #1788
* [FEATURE] Add network_route collector #1811
* [FEATURE] Add zoneinfo collector #1922
* [ENHANCEMENT] Add more InfiniBand counters #1694
* [ENHANCEMENT] Add flag to aggr ipvs metrics to avoid high cardinality metrics #1709
* [ENHANCEMENT] Adding backlog/current queue length to qdisc collector #1732
* [ENHANCEMENT] Include TCP OutRsts in netstat metrics #1733
* [ENHANCEMENT] Add pool size to entropy collector #1753
* [ENHANCEMENT] Remove CGO dependencies for OpenBSD amd64 #1774
* [ENHANCEMENT] bcache: add writeback_rate_debug stats #1658
* [ENHANCEMENT] Add check state for mdadm arrays via node_md_state metric #1810
* [ENHANCEMENT] Expose XFS inode statistics #1870
* [ENHANCEMENT] Expose zfs zpool state #1878
* [ENHANCEMENT] Added an ability to pass collector.supervisord.url via SUPERVISORD_URL environment variable #1947
* [BUGFIX] filesystem_freebsd: Fix label values #1728
* [BUGFIX] Fix various procfs parsing errors #1735
* [BUGFIX] Handle no data from powersupplyclass #1747
* [BUGFIX] udp_queues_linux.go: change upd to udp in two error strings #1769
* [BUGFIX] Fix node_scrape_collector_success behaviour #1816
* [BUGFIX] Fix NodeRAIDDegraded to not use a string rule expressions #1827
* [BUGFIX] Fix node_md_disks state label from fail to failed #1862
* [BUGFIX] Handle EPERM for syscall in timex collector #1938
* [BUGFIX] bcache: fix typo in a metric name #1943
* [BUGFIX] Fix XFS read/write stats (https://github.com/prometheus/procfs/pull/343)

## 1.0.1 / 2020-06-15

* [BUGFIX] filesystem_freebsd: Fix label values #1728
* [BUGFIX] Update prometheus/procfs to fix log noise #1735
* [BUGFIX] Fix build tags for collectors #1745
* [BUGFIX] Handle no data from powersupplyclass #1747, #1749

## 1.0.0 / 2020-05-25

### **Breaking changes**

* The netdev collector CLI argument `--collector.netdev.ignored-devices` was renamed to `--collector.netdev.device-blacklist` in order to conform with the systemd collector. #1279
* The label named `state` on `node_systemd_service_restart_total` metrics was changed to `name` to better describe the metric. #1393
* Refactoring of the mdadm collector changes several metrics
    - `node_md_disks_active` is removed
    - `node_md_disks` now has a `state` label for "failed", "spare", "active" disks.
    - `node_md_is_active` is replaced by `node_md_state` with a state set of "active", "inactive", "recovering", "resync".
* Additional label `mountaddr` added to NFS device metrics to distinguish mounts from the same URL, but different IP addresses. #1417
* Metrics node_cpu_scaling_frequency_min_hrts and node_cpu_scaling_frequency_max_hrts of the cpufreq collector were renamed to node_cpu_scaling_frequency_min_hertz and node_cpu_scaling_frequency_max_hertz. #1510
* Collectors that are enabled, but are unable to find data to collect, now return 0 for `node_scrape_collector_success`.

### Changes

* [CHANGE] Add `--collector.netdev.device-whitelist`. #1279
* [CHANGE] Ignore iso9600 filesystem on Linux #1355
* [CHANGE] Refactor mdadm collector #1403
* [CHANGE] Add `mountaddr` label to NFS metrics. #1417
* [CHANGE] Don't count empty collectors as success. #1613
* [FEATURE] New flag to disable default collectors #1276
* [FEATURE] Add experimental TLS support #1277, #1687, #1695
* [FEATURE] Add collector for Power Supply Class #1280
* [FEATURE] Add new schedstat collector #1389
* [FEATURE] Add FreeBSD zfs support #1394
* [FEATURE] Add uname support for Darwin and OpenBSD #1433
* [FEATURE] Add new metric node_cpu_info #1489
* [FEATURE] Add new thermal_zone collector #1425
* [FEATURE] Add new cooling_device metrics to thermal zone collector #1445
* [FEATURE] Add swap usage on darwin #1508
* [FEATURE] Add Btrfs collector #1512
* [FEATURE] Add RAPL collector #1523
* [FEATURE] Add new softnet collector #1576
* [FEATURE] Add new udp_queues collector #1503
* [FEATURE] Add basic authentication #1673
* [ENHANCEMENT] Log pid when there is a problem reading the process stats #1341
* [ENHANCEMENT] Collect InfiniBand port state and physical state #1357
* [ENHANCEMENT] Include additional XFS runtime statistics. #1423
* [ENHANCEMENT] Report non-fatal collection errors in the exporter metric. #1439
* [ENHANCEMENT] Expose IPVS firewall mark as a label #1455
* [ENHANCEMENT] Add check for systemd version before attempting to query certain metrics. #1413
* [ENHANCEMENT] Add a flag to adjust mount timeout #1486
* [ENHANCEMENT] Add new counters for flush requests in Linux 5.5 #1548
* [ENHANCEMENT] Add metrics and tests for UDP receive and send buffer errors #1534
* [ENHANCEMENT] The sockstat collector now exposes IPv6 statistics in addition to the existing IPv4 support. #1552
* [ENHANCEMENT] Add infiniband info metric #1563
* [ENHANCEMENT] Add unix socket support for supervisord collector #1592
* [ENHANCEMENT] Implement loadavg on all BSDs without cgo #1584
* [ENHANCEMENT] Add model_name and stepping to node_cpu_info metric #1617
* [ENHANCEMENT] Add `--collector.perf.cpus` to allow setting the CPU list for perf stats. #1561
* [ENHANCEMENT] Add metrics for IO errors and retires on Darwin. #1636
* [ENHANCEMENT] Add perf tracepoint collection flag #1664
* [ENHANCEMENT] ZFS: read contents of objset file #1632
* [ENHANCEMENT] Linux CPU: Cache CPU metrics to make them monotonically increasing #1711
* [BUGFIX] Read /proc/net files with a single read syscall #1380
* [BUGFIX] Renamed label `state` to `name` on `node_systemd_service_restart_total`. #1393
* [BUGFIX] Fix netdev nil reference on Darwin #1414
* [BUGFIX] Strip path.rootfs from mountpoint labels #1421
* [BUGFIX] Fix seconds reported by schedstat #1426
* [BUGFIX] Fix empty string in path.rootfs #1464
* [BUGFIX] Fix typo in cpufreq metric names #1510
* [BUGFIX] Read /proc/stat in one syscall #1538
* [BUGFIX] Fix OpenBSD cache memory information #1542
* [BUGFIX] Refactor textfile collector to avoid looping defer #1549
* [BUGFIX] Fix network speed math #1580
* [BUGFIX] collector/systemd: use regexp to extract systemd version #1647
* [BUGFIX] Fix initialization in perf collector when using multiple CPUs #1665
* [BUGFIX] Fix accidentally empty lines in meminfo_linux #1671

## 0.18.1 / 2019-06-04

### Changes
* [BUGFIX] Fix incorrect sysctl call in BSD meminfo collector, resulting in broken swap metrics on FreeBSD #1345
* [BUGFIX] Fix rollover bug in mountstats collector #1364

## 0.18.0 / 2019-05-09

### **Breaking changes**

* Renamed `interface` label to `device` in netclass collector for consistency with
  other network metrics #1224
* The cpufreq metrics now separate the `cpufreq` and `scaling` data based on what the driver provides. #1248
* The labels for the network_up metric have changed, see issue #1236
* Bonding collector now uses `mii_status` instead of `operstatus` #1124
* Several systemd metrics have been turned off by default to improve performance #1254
  These include unit_tasks_current, unit_tasks_max, service_restart_total, and unit_start_time_seconds
* The systemd collector blacklist now includes automount, device, mount, and slice units by default. #1255

### Changes

* [CHANGE] Bonding state uses mii_status #1124
* [CHANGE] Add a limit to the number of in-flight requests #1166
* [CHANGE] Renamed `interface` label to `device` in netclass collector #1224
* [CHANGE] Add separate cpufreq and scaling metrics #1248
* [CHANGE] Several systemd metrics have been turned off by default to improve performance #1254
* [CHANGE] Expand systemd collector blacklist #1255
* [CHANGE] Split cpufreq metrics into a separate collector #1253
* [FEATURE] Add a flag to disable exporter metrics #1148
* [FEATURE] Add kstat-based Solaris metrics for boottime, cpu and zfs collectors #1197
* [FEATURE] Add uname collector for FreeBSD #1239
* [FEATURE] Add diskstats collector for OpenBSD #1250
* [FEATURE] Add pressure collector exposing pressure stall information for Linux #1174
* [FEATURE] Add perf exporter for Linux #1274
* [ENHANCEMENT] Add Infiniband counters #1120
* [ENHANCEMENT] Add TCPSynRetrans to netstat default filter #1143
* [ENHANCEMENT] Move network_up labels into new metric network_info #1236
* [ENHANCEMENT] Use 64-bit counters for Darwin netstat
* [BUGFIX] Add fallback for missing /proc/1/mounts #1172
* [BUGFIX] Fix node_textfile_mtime_seconds to work properly on symlinks #1326

## 0.17.0 / 2018-11-30

Build note: Linux builds can now be built without CGO.

### **Breaking changes**

supvervisord collector reports `start_time_seconds` rather than `uptime` #952

The wifi collector is disabled by default due to suspected caching issues and goroutine leaks.
* https://github.com/prometheus/node_exporter/issues/870
* https://github.com/prometheus/node_exporter/issues/1008

Darwin meminfo metrics have been renamed to match Prometheus conventions. #1060

### Changes

* [CHANGE] Use /proc/mounts instead of statfs(2) for ro state #1002
* [CHANGE] Exclude only subdirectories of /var/lib/docker #1003
* [CHANGE] Filter out non-installed units when collecting all systemd units #1011
* [CHANGE] `service_restart_total` and `socket_refused_connections_total` will not be reported if you're running an older version of systemd
* [CHANGE] collector/timex: remove cgo dependency #1079
* [CHANGE] filesystem: Ignore Docker netns mounts #1047
* [CHANGE] Ignore additional virtual filesystems #1104
* [FEATURE] Add netclass collector #851
* [FEATURE] Add processes collector #950
* [FEATURE] Collect start time for systemd units #952
* [FEATURE] Add socket unit stats to systemd collector #968
* [FEATURE] Collect NRestarts property for systemd service units #992
* [FEATURE] Collect NRefused property for systemd socket units (available as of systemd v239) #995
* [FEATURE] Allow removal of rootfs prefix for run in docker #1058
* [ENHANCEMENT] Support for octal characters in mountpoints #954
* [ENHANCEMENT] Update wifi stats to support multiple stations #980
* [ENHANCEMENT] Add transmit/receive bytes total for wifi stations #1150
* [ENHANCEMENT] Handle stuck NFS mounts #997
* [ENHANCEMENT] infiniband: Handle iWARP RDMA modules N/A #974
* [ENHANCEMENT] Update diskstats for linux kernel 4.19 #1109
* [ENHANCEMENT] Collect TasksCurrent, TasksMax per systemd unit #1098

* [BUGFIX] Fix FreeBSD CPU temp #965
* [BUGFIX] Fix goroutine leak in supervisord collector #978
* [BUGFIX] Fix mdadm collector issues #985
* [BUGFIX] Fix ntp collector thread safety #1014
* [BUGFIX] Systemd units will not be ignored if you're running older versions of systemd #1039
* [BUGFIX] Handle vanishing PIDs #1043
* [BUGFIX] Correctly cast Darwin memory info #1060
* [BUGFIX] Filter systemd units in Go for compatibility with older versions #1083
* [BUGFIX] Update cpu collector for OpenBSD 6.4 #1094
* [BUGFIX] Fix typo on HELP of `read_time_seconds_total` #1057
* [BUGFIX] collector/diskstats: don't fail if there are extra stats #1125
* [BUGFIX] collector/hwmon\_linux: handle temperature sensor file #1123
* [BUGFIX] collector/filesystem: add bounds check #1133
* [BUGFIX] Fix dragonfly's CPU counting frequency #1140
* [BUGFIX] Add fallback for missing /proc/1/mounts #1172

## 0.16.0 / 2018-05-15

**Breaking changes**

This release contains major breaking changes to metric names.  Many metrics have new names, labels, and label values in order to conform to current naming conventions.
* Linux node_cpu metrics now break out `guest` values into separate metrics.  See Issue #737
* Many counter metrics have been renamed to include `_total`.
* Many metrics have been renamed/modified to include base units, for example `node_cpu` is now `node_cpu_seconds_total`.

In order to help with the transition we have an [upgrade guide](docs/V0_16_UPGRADE_GUIDE.md).

Other breaking changes:
* The megacli collector has been removed, is now replaced by the storcli.py textfile helper.
* The gmond collector has been removed.
* The textfile collector will now treat timestamps as errors.

* [CHANGE] Split out guest cpu metrics on Linux. #744
* [CHANGE] Exclude Linux proc from filesystem type regexp #774
* [CHANGE] Ignore more virtual filesystems #775
* [CHANGE] Remove obsolete megacli collector. #798
* [CHANGE] Ignore /var/lib/docker by default. #814
* [CHANGE] Cleanup NFS metrics #834
* [CHANGE] Only report core throttles per core, not per cpu #836
* [CHANGE] Treat custom textfile metric timestamps as errors #769
* [CHANGE] Use lowercase cpu label name in interrupts #849
* [CHANGE] Enable bonding collector by default. #872
* [CHANGE] Greatly reduce the metrics vmstat returns by default. #874
* [CHANGE] Greatly trim what netstat collector exposes by default #876
* [CHANGE] Drop `exec_` prefix and move `node_boot_time_seconds` from `exec` to new `boottime` collector and enable for Darwin/Dragonfly/FreeBSD/NetBSD/OpenBSD. #839, #901
* [CHANGE] Remove deprecated gmond collector #852
* [CHANGE] align Darwin disk stat names with Linux #930
* [FEATURE] Add `collect[]` parameter #699
* [FEATURE] Add text collector conversion for ipmitool output. #746
* [FEATURE] Add openbsd meminfo #724
* [FEATURE] Add systemd summary metrics #765
* [FEATURE] Add OpenBSD CPU collector #805
* [FEATURE] Add NFS Server metrics collector. #803
* [FEATURE] add sample directory size exporter #789
* [ENHANCEMENT] added Wear_Leveling_Count attribute to smartmon.sh script #707
* [ENHANCEMENT] Simplify Utsname string conversion #716
* [ENHANCEMENT] apt.sh: handle multiple origins in apt-get output #757
* [ENHANCEMENT] Export systemd timers last trigger seconds. #807
* [ENHANCEMENT] updates for zfsonlinux 0.7.5 #779
* [BUGFIX] Fix smartmon.sh textfile script #700
* [BUGFIX] netdev: Change valueType to CounterValue #749
* [BUGFIX] textfile: fix duplicate metrics error #738
* [BUGFIX] Fix panic by updating github.com/ema/qdisc dependency #778
* [BUGFIX] Use uint64 in the ZFS collector #714
* [BUGFIX] multiply page size after float64 coercion to avoid signed integer overflow #780
* [BUGFIX] smartmon: Escape double quotes in device model family #772
* [BUGFIX] Fix log level regression in #533 #815
* [BUGFIX] Correct the ClocksPerSec scaling factor on Darwin #846
* [BUGFIX] Count core throttles per core and per package #871
* [BUGFIX] Fix netdev collector for linux #890 #910
* [BUGFIX] Fix memory corruption when number of filesystems > 16 on FreeBSD #900
* [BUGFIX] Fix parsing of interface aliases in netdev linux #904

## 0.15.2 / 2017-12-06

* [BUGFIX]  cpu: Support processor-less (memory-only) NUMA nodes #734

## 0.15.1 / 2017-11-07

* [BUGFIX] xfs: expose correct fields, fix metric names #708
* [BUGFIX] Correct buffer_bytes > INT_MAX on BSD/amd64. #712
* [BUGFIX] netstat: return nothing when /proc/net/snmp6 not found #718
* [BUGFIX] Fix off by one in Linux interrupts collector #721
* [BUGFIX] Add and use sysReadFile in hwmon collector #728

## 0.15.0 / 2017-10-06

**Breaking changes**

This release contains major breaking changes to flag handling.
* The flag library has been changed, all flags now require double-dashes. (`-foo` becomes `--foo`).
* The collector selection flag has been replaced by individual boolean flags.
* The `-collector.procfs` and `-collector.sysfs` flags have been renamed to `--path.procfs` and `--path.sysfs` respectively.

The `ntp` collector has been replaced with a new NTP-based check that is designed to expose the state of a localhost NTP server rather than provide the offset of the node to a remote NTP server.  By default the `ntp` collector is now locked to localhost.  This is to avoid accidental spamming of public internet NTP pools.

Windows support is now removed, the [wmi_exporter](https://github.com/martinlindhe/wmi_exporter) is recommended as a replacement.

* [CHANGE] `node_cpu` metrics moved from `stats` to `cpu` collector on linux (enabled by default). #548
* [CHANGE] Blacklist systemd scope units #534
* [CHANGE] Remove netbsd/arm #551
* [CHANGE] Remove Windows support #549
* [CHANGE] Enable IPVS collector by default #623
* [CHANGE] Switch to kingpin flags #639
* [CHANGE] Replace --collectors.enabled with per-collector flags #640
* [FEATURE] Add ARP collector for Linux #540
* [FEATURE] Add XFS collector for Linux #568, #575
* [FEATURE] Add qdisc collector for Linux #580
* [FEATURE] Add cpufreq stats for Linux #548
* [FEATURE] Add diskstats for Darwin #593
* [FEATURE] Add bcache collector for Linux #597
* [FEATURE] Add parsing /proc/net/snmp6 file for Linux #615
* [FEATURE] Add timex collector for Linux #664
* [ENHANCEMENT] Include overall health status in smartmon.sh example script #546
* [ENHANCEMENT] Include `guest_nice` in CPU collector #554
* [ENHANCEMENT] Add exec_boot_time for freebsd, dragonfly #550
* [ENHANCEMENT] Get full resolution for node_time #555
* [ENHANCEMENT] infiniband: Multiply port data XMIT/RCV metrics by 4 #579
* [ENHANCEMENT] cpu: Metric 'package_throttles_total' is per package. #657
* [BUGFIX] Fix stale device error metrics #533
* [BUGFIX] edac: Fix typo in node_edac_csrow_uncorrectable_errors_total #564
* [BUGFIX] Use int64 throughout the ZFS collector #653
* [BUGFIX] Silently ignore nonexisting bonding_masters file #569
* [BUGFIX] Change raid0 status line regexp for mdadm collector (bug #618) #619
* [BUGFIX] Ignore wifi collector permission errors #646
* [BUGFIX] Always try to return smartmon_device_info metric #663

## 0.14.0 / 2017-03-21

NOTE: We are deprecating several collectors in this release.
    * `gmond` - Out of scope.
    * `megacli` - Requires forking, to be moved to textfile collection.
    * `ntp` - Out of scope.

Breaking changes:
    * Collector errors are now a separate metric, `node_scrape_collector_success`, not a label on `node_exporter_scrape_duration_seconds` (#516)

* [CHANGE] Report collector success/failure as a bool metric, not a label. #516
* [FEATURE] Add loadavg collector for Solaris #311
* [FEATURE] Add StorCli text collector example script #320
* [FEATURE] Add collector for Linux EDAC #324
* [FEATURE] Add text file utility for SMART metrics #354
* [FEATURE] Add a collector for NFS client statistics. #360
* [FEATURE] Add mountstats collector for detailed NFS statistics #367
* [FEATURE] Add a collector for DRBD #365
* [FEATURE] Add cpu collector for darwin #391
* [FEATURE] Add netdev collector for darwin #393
* [FEATURE] Collect CPU temperatures on FreeBSD #397
* [FEATURE] Add ZFS collector #410
* [FEATURE] Add initial wifi collector #413
* [FEATURE] Add NFS event metrics to mountstats collector #415
* [FEATURE] Add an example rules file #422
* [FEATURE] infiniband: Add new collector for InfiniBand statistics #450
* [FEATURE] buddyinfo: Add support for /proc/buddyinfo for linux free memory fragmentation. #454
* [IMPROVEMENT] hwmon: Provide annotation metric to link chip sysfs paths to human-readable chip types #359
* [IMPROVEMENT] Add node_filesystem_device_errors_total metric #374
* [IMPROVEMENT] Add runit service dir flag #375
* [IMPROVEMENT] Improve Docker documentation #376
* [IMPROVEMENT] Ignore autofs filesystems on linux #384
* [IMPROVEMENT] Replace some FreeBSD collectors with pure Go versions #385
* [IMPROVEMENT] Use filename as label, move 'label' to own metric #411 (hwmon)
* [BUGFIX] mips64 build fix #361
* [BUGFIX] Update vendoring #372 (to fix #242)
* [BUGFIX] Convert remaining collectors to use ConstMetrics #389
* [BUGFIX] Check for errors in netdev scanner #398
* [BUGFIX] Don't leak or race in FreeBSD devstat collector #396
* [BUGFIX] Allow graceful failure in hwmon collector #427
* [BUGFIX] Fix the reporting of active+total disk metrics for inactive raids. #522

## 0.13.0 / 2016-11-26

NOTE: We have disabled builds of linux/ppc64 and linux/ppc64le due to build bugs.

* [FEATURE] Add flag to ignore certain filesystem types (Copy of #217) #241
* [FEATURE] Add NTP stratum to NTP collector. #247
* [FEATURE] Add ignored-units flag for systemd collector #286
* [FEATURE] Compile netdev on dragonfly #314
* [FEATURE] Compile meminfo for dfly #315
* [FEATURE] Add hwmon /sensors support #278
* [FEATURE] Add Linux NUMA "numastat" metrics #249
* [FEATURE] export DragonFlyBSD CPU time #310
* [FEATURE] Dragonfly devstat #323
* [IMPROVEMENT] Use the offset calculation that includes round trip time in the ntp collector #250
* [IMPROVEMENT] Enable `*bsd` collector on darwin #265
* [IMPROVEMENT] Use meminfo_freebsd on darwin as well #266
* [IMPROVEMENT] sockstat: add support for RHE4 #267
* [IMPROVEMENT] Compile fs stats for dfly #302
* [BUGFIX] Add support for raid0 devices in mdadm_linux collector. #253
* [BUGFIX] Close file handler in textfile #263
* [BUGFIX] Ignore partitions on NVME devices by default #268
* [BUGFIX] Fix mdstat tabs parsing #275
* [BUGFIX] Fix mdadm collector for resync=PENDING. #309
* [BUGFIX] mdstat: Fix parsing of RAID0 lines that contain additional attributes. #341
* [BUGFIX] Fix additional mdadm parsing cases #346

## 0.12.0 / 2016-05-05

* [CHANGE] Remove lastlogin collector.
* [CHANGE] Remove -debug.memprofile-file flag.
* [CHANGE] Sync BSD filesystem collector labels with Linux.
* [CHANGE] Remove HTTP Basic Auth support.
* [FEATURE] Add -version flag.
* [FEATURE] Add Linux logind collector.
* [FEATURE] Add Linux ksmd collector.
* [FEATURE] Add Linux memory NUMA collector.
* [FEATURE] Add Linux entropy collector.
* [FEATURE] Add Linux vmstat collector.
* [FEATURE] Add Linux conntrack collector.
* [FEATURE] Add systemd collector.
* [FEATURE] Add OpenBSD support for filesystem, interrupt and netdev collectors.
* [FEATURE] Add supervisord collector.
* [FEATURE] Add Linux /proc/mdstat collector.
* [FEATURE] Add Linux uname collector.
* [FEATURE] Add Linux /proc/sys/fs/file-nr collector.
* [FEATURE] Add Linux /proc/net/sockstat collector.
* [IMPROVEMENT] Provide statically linked Linux binaries.
* [IMPROVEMENT] Remove root requirement for FreeBSD CPU metrics.
* [IMPROVEMENT] Add node_exporter build info metric.
* [IMPROVEMENT] Add disk bytes read/written metrics on Linux.
* [IMPROVEMENT] Add filesystem read-only metric.
* [IMPROVEMENT] Use common Prometheus log formatting.
* [IMPROVEMENT] Add option to specify NTP protocol version.
* [IMPROVEMENT] Handle statfs errors gracefully for individual filesystems.
* [IMPROVEMENT] Add load5 and load15 metrics to loadavg collector.
* [IMPROVEMENT] Add end-to-end tests.
* [IMPROVEMENT] Export FreeBSD CPU metrics to seconds.
* [IMPROVEMENT] Add flag to configure sysfs mountpoint.
* [IMPROVEMENT] Add flag to configure procfs mountpoint.
* [IMPROVEMENT] Add metric for last service state change to runit collector.
* [BUGFIX] Fix FreeBSD netdev metrics on 64 bit systems.
* [BUGFIX] Fix mdstat for devices in delayed resync state.
* [BUGFIX] Fix Linux stat metrics on parallel scrapes.
* [BUGFIX] Remove unavailable collectors from defaults.
* [BUGFIX] Fix build errors on FreeBSD, OpenBSD, Darwin and Windows.
* [BUGFIX] Fix build errors on 386, arm, arm64, ppc64 and ppc64le architectures.
* [BUGFIX] Fix export of stale metrics for removed filesystem and network devices.
* [BUGFIX] textfile: Fix mtime reporting.
* [BUGFIX] megacli: prevent crash when drive temperature is N/A

## 0.11.0 / 2015-07-27

* [FEATURE] Add stats from /proc/net/snmp.
* [FEATURE] Add support for FreeBSD.
* [FEATURE] Allow netdev devices to be ignored.
* [MAINTENANCE] New Dockerfile for unified way to dockerize Prometheus exporters.
* [FEATURE] Add device,fstype collection to the filesystem exporter.
* [IMPROVEMENT] Make logging of collector executions less verbose.

## 0.10.0 / 2015-06-10

* [CHANGE] Change logging output format and flags.

## 0.9.0 / 2015-05-26

* [BUGFIX] Fix `/proc/net/dev` parsing.
* [CLEANUP] Remove the `attributes` collector, use `textfile` instead.
* [CLEANUP] Replace last uses of the configuration file with flags.
* [IMPROVEMENT] Remove cgo dependency.
* [IMPROVEMENT] Sort collector names when printing.
* [FEATURE] IPVS stats collector.

## 0.8.1 / 2015-05-17

* [MAINTENANCE] Use the common Prometheus build infrastructure.
* [MAINTENANCE] Update former Google Code imports.
* [IMPROVEMENT] Log the version at startup.
* [FEATURE] TCP stats collector

## 0.8.0 / 2015-03-09
* [CLEANUP] Introduced semantic versioning and changelog. From now on,
  changes will be reported in this file.<|MERGE_RESOLUTION|>--- conflicted
+++ resolved
@@ -5,8 +5,6 @@
 * [ENHANCEMENT]
 * [BUGFIX]
 
-<<<<<<< HEAD
-=======
 ## 1.7.0 / 2023-11-11
 
 * [FEATURE] Add ZFS freebsd per dataset stats #2753
@@ -24,7 +22,6 @@
 * [BUFFIX] Fix `promhttp_metric_handler_errors_total` being always active #2808
 * [BUGFIX] Fix nfsd v4 index miss #2824
 
->>>>>>> 7333465a
 ## 1.6.1 / 2023-06-17
 
 Rebuild with latest Go compiler bugfix release.
