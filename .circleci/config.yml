---
version: 2.1
<<<<<<< HEAD

executors:
  # Whenever the Go version is updated here, .promu.yml should
  # also be updated.
  golang:
    docker:
    - image: circleci/golang:1.11

=======

executors:
  # Whenever the Go version is updated here, .promu.yml should
  # also be updated.
  golang:
    docker:
    - image: circleci/golang:1.12

>>>>>>> f97f01c4
jobs:
  test:
    executor: golang

    steps:
    - checkout
    - run: make promu
    - run: make
    - store_artifacts:
        path: node_exporter
        destination: /build/node_exporter
    - run: rm -v node_exporter

  codespell:
    docker:
    - image: circleci/python

    steps:
    - checkout
    - run: sudo pip install codespell
    - run: codespell --skip=".git,./vendor,ttar,go.mod,go.sum" -L uint

  build:
<<<<<<< HEAD
    machine: true
=======
    machine:
      image: ubuntu-1604:201903-01
>>>>>>> f97f01c4

    environment:
      DOCKER_TEST_IMAGE_NAME: quay.io/prometheus/golang-builder:1.11-base
      REPO_PATH: github.com/prometheus/node_exporter

    steps:
    - checkout
    - run: docker run --privileged linuxkit/binfmt:v0.6
    - run: make promu
    - run: promu crossbuild
    - run: promu --config .promu-cgo.yml crossbuild
    - persist_to_workspace:
        root: .
        paths:
        - .build
    - store_artifacts:
        path: .build
        destination: /build
<<<<<<< HEAD
    - run: ln -s .build/linux-amd64/node_exporter node_exporter
=======
>>>>>>> f97f01c4
    - run:
        command: |
          if [ -n "$CIRCLE_TAG" ]; then
            make docker DOCKER_IMAGE_TAG=$CIRCLE_TAG
          else
            make docker
          fi
    - run: docker images
    - run: docker run --rm -t -v "$(pwd):/app" "${DOCKER_TEST_IMAGE_NAME}" -i "${REPO_PATH}" -T
    - run:
        command: |
          if [ -n "$CIRCLE_TAG" ]; then
            make test-docker DOCKER_IMAGE_TAG=$CIRCLE_TAG
          else
            make test-docker
          fi

  docker_hub_master:
    executor: golang

    steps:
    - checkout
    - setup_remote_docker:
        version: 18.06.0-ce
    - run: docker run --privileged linuxkit/binfmt:v0.6
    - attach_workspace:
        at: .
    - run: make docker
    - run: make docker DOCKER_REPO=quay.io/prometheus
    - run: docker images
    - run: docker login -u $DOCKER_LOGIN -p $DOCKER_PASSWORD
    - run: docker login -u $QUAY_LOGIN -p $QUAY_PASSWORD quay.io
    - run: make docker-publish
    - run: make docker-publish DOCKER_REPO=quay.io/prometheus
    - run: make docker-manifest
    - run: make docker-manifest DOCKER_REPO=quay.io/prometheus

  docker_hub_release_tags:
    executor: golang

    steps:
    - checkout
    - setup_remote_docker:
        version: 18.06.0-ce
    - run: docker run --privileged linuxkit/binfmt:v0.6
    - run: mkdir -v -p ${HOME}/bin
    - run: curl -L 'https://github.com/aktau/github-release/releases/download/v0.7.2/linux-amd64-github-release.tar.bz2' | tar xvjf - --strip-components 3 -C ${HOME}/bin
    - run: echo 'export PATH=${HOME}/bin:${PATH}' >> ${BASH_ENV}
    - attach_workspace:
        at: .
    - run: make promu
    - run: promu crossbuild tarballs
    - run: promu checksum .tarballs
    - run: promu release .tarballs
    - store_artifacts:
        path: .tarballs
        destination: releases
    - run: make docker DOCKER_IMAGE_TAG=$CIRCLE_TAG
    - run: make docker DOCKER_IMAGE_TAG=$CIRCLE_TAG DOCKER_REPO=quay.io/prometheus
    - run: docker login -u $DOCKER_LOGIN -p $DOCKER_PASSWORD
    - run: docker login -u $QUAY_LOGIN -p $QUAY_PASSWORD quay.io
    - run: make docker-publish DOCKER_IMAGE_TAG="$CIRCLE_TAG"
    - run: make docker-publish DOCKER_IMAGE_TAG="$CIRCLE_TAG" DOCKER_REPO=quay.io/prometheus
    - run: make docker-manifest DOCKER_IMAGE_TAG="$CIRCLE_TAG"
    - run: make docker-manifest DOCKER_IMAGE_TAG="$CIRCLE_TAG" DOCKER_REPO=quay.io/prometheus
    - run: |
        if [[ "$CIRCLE_TAG" =~ ^v[0-9]+(\.[0-9]+){2}$ ]]; then
          make docker-tag-latest DOCKER_IMAGE_TAG="$CIRCLE_TAG"
          make docker-tag-latest DOCKER_IMAGE_TAG="$CIRCLE_TAG" DOCKER_REPO=quay.io/prometheus
          make docker-publish DOCKER_IMAGE_TAG="latest"
          make docker-publish DOCKER_IMAGE_TAG="latest" DOCKER_REPO=quay.io/prometheus
          make docker-manifest DOCKER_IMAGE_TAG="latest"
          make docker-manifest DOCKER_IMAGE_TAG="latest" DOCKER_REPO=quay.io/prometheus
        fi

workflows:
  version: 2
  node_exporter:
    jobs:
    - test:
        filters:
          tags:
            only: /.*/
    - build:
        filters:
          tags:
            only: /.*/
    - codespell:
        filters:
          tags:
            only: /.*/
    - docker_hub_master:
        requires:
        - test
        - build
        filters:
          branches:
            only: master
    - docker_hub_release_tags:
        requires:
        - test
        - build
        filters:
          tags:
            only: /^v.*/
          branches:
            ignore: /.*/<|MERGE_RESOLUTION|>--- conflicted
+++ resolved
@@ -1,15 +1,5 @@
 ---
 version: 2.1
-<<<<<<< HEAD
-
-executors:
-  # Whenever the Go version is updated here, .promu.yml should
-  # also be updated.
-  golang:
-    docker:
-    - image: circleci/golang:1.11
-
-=======
 
 executors:
   # Whenever the Go version is updated here, .promu.yml should
@@ -18,7 +8,6 @@
     docker:
     - image: circleci/golang:1.12
 
->>>>>>> f97f01c4
 jobs:
   test:
     executor: golang
@@ -42,12 +31,8 @@
     - run: codespell --skip=".git,./vendor,ttar,go.mod,go.sum" -L uint
 
   build:
-<<<<<<< HEAD
-    machine: true
-=======
     machine:
       image: ubuntu-1604:201903-01
->>>>>>> f97f01c4
 
     environment:
       DOCKER_TEST_IMAGE_NAME: quay.io/prometheus/golang-builder:1.11-base
@@ -66,10 +51,6 @@
     - store_artifacts:
         path: .build
         destination: /build
-<<<<<<< HEAD
-    - run: ln -s .build/linux-amd64/node_exporter node_exporter
-=======
->>>>>>> f97f01c4
     - run:
         command: |
           if [ -n "$CIRCLE_TAG" ]; then
