--- conflicted
+++ resolved
@@ -1,10 +1,6 @@
 # procfs
 
-<<<<<<< HEAD
-This procfs package provides functions to retrieve system, kernel and process
-=======
 This package provides functions to retrieve system, kernel, and process
->>>>>>> 3715be6a
 metrics from the pseudo-filesystems /proc and /sys.
 
 *WARNING*: This package is a work in progress. Its API may still break in
@@ -17,26 +13,13 @@
 ## Usage
 
 The procfs library is organized by packages based on whether the gathered data is coming from
-<<<<<<< HEAD
-/proc, /sys, or both.  Each package contains an `FS` type which represents the path to either /proc, /sys, or both.  For example, current cpu statistics are gathered from
-=======
 /proc, /sys, or both.  Each package contains an `FS` type which represents the path to either /proc, 
 /sys, or both.  For example, cpu statistics are gathered from
->>>>>>> 3715be6a
 `/proc/stat` and are available via the root procfs package.  First, the proc filesystem mount
 point is initialized, and then the stat information is read.
 
 ```go
 fs, err := procfs.NewFS("/proc")
-<<<<<<< HEAD
-stats, err := fs.NewStat()
-```
-
-## Building and Testing
-
-The procfs library is normally built as part of another application.  However, when making
-changes to the library, the `make test` command can be used to run the API test suite.
-=======
 stats, err := fs.Stat()
 ```
 
@@ -58,16 +41,11 @@
 
 The procfs library is intended to be built as part of another application, so there are no distributable binaries.  
 However, most of the API includes unit tests which can be run with `make test`.
->>>>>>> 3715be6a
 
 ### Updating Test Fixtures
 
 The procfs library includes a set of test fixtures which include many example files from
-<<<<<<< HEAD
-the `/proc` and `/sys` filesystems.  These fixtures are included as a ttar (text tar) file
-=======
 the `/proc` and `/sys` filesystems.  These fixtures are included as a [ttar](https://github.com/ideaship/ttar) file
->>>>>>> 3715be6a
 which is extracted automatically during testing.  To add/update the test fixtures, first
 ensure the `fixtures` directory is up to date by removing the existing directory and then
 extracting the ttar file using `make fixtures/.unpacked` or just `make test`.
